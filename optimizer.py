from mimetypes import init
from typing import List
from scipy.optimize import minimize, OptimizeResult
# from scipy.special import softmax   
from nn_trainer import trainer_model
import numpy as np
from sklearn.linear_model import LinearRegression
<<<<<<< HEAD
from keras.callbacks import EarlyStopping, ReduceLROnPlateau
from keras.optimizers import Adam
import tensorflow as tf
# import tensorflow_addons as tfa

import sys
import os
import random

# Set the seed value for reproducibility
SEED = 42

# Set the PYTHONHASHSEED environment variable
os.environ['PYTHONHASHSEED'] = str(SEED)

# Set random seed for Python's `random` module
random.seed(SEED)

# Set random seed for NumPy
np.random.seed(SEED)

# Set random seed for TensorFlow
tf.random.set_seed(SEED)

# Additional configuration for GPU determinism in TensorFlow
# Make sure operations involving cuDNN are deterministic
os.environ['TF_DETERMINISTIC_OPS'] = '1'
os.environ['TF_CUDNN_DETERMINISTIC'] = '1'




=======
from keras.callbacks import EarlyStopping
import itertools

import sys
>>>>>>> 6bf6babf

class Optimizer:

    _available_methods = ['Neural Network', 'Nelder-Mead', 'Powell', 'CG', 'BFGS','linear_regression','random search','Adam']

    @staticmethod
    def list_methods():
        return Optimizer._available_methods

    def __init__(self, method:str='Neural Network') -> None:
        self.method = method
        
        self.saved_path = None
    
    @property
    def get_path_x(self):
        if self.saved_path is None:
            return None
        else:
            return self.path_x
    @property
    def get_path_y(self):
        if self.saved_path is None:
            return None
        else:
            return self.path_y

    def optimize(self,
             func,
             x0,
             callback=None,
             record_path: bool = True,
             method: str = None,
             **kwargs) -> OptimizeResult:

        if record_path:
            self.path_x = []
            self.path_y = []

            def min_func(x):
                self.path_x.append(x)
                y = func(x)
                self.path_y.append(y)
                return y
        else:
            def min_func(x):
                return func(x)

        if method is None:
            method = self.method

        if method not in Optimizer._available_methods:
            raise ValueError(f'Optimizer method {method} not available. Available methods are {self.list_methods()}')
<<<<<<< HEAD

        # For Neural Network, directly call _NN_opt instead of using minimize
        if method == 'Neural Network':
            return self._NN_opt(func=min_func, x0=x0, callback=callback, **kwargs)

        elif method == 'random search':
            return self._random_search(func=min_func, x0=x0, callback=callback, **kwargs)

        elif method in ['BFGS', 'Nelder-Mead', 'Powell', 'CG']:
            return minimize(min_func, x0, method=method, jac='3-point' if method == 'BFGS' else None, callback=callback, options=kwargs)

        else:
            raise ValueError(f'Unknown optimization method: {method}')

=======
        
        # options = {k: v for k, v in kwargs.items() if k not in ['init_data', 'max_iter', 'classcial_epochs', 'verbose', 'NN_Models']}
        # args = kwargs.get('args', ())

        if method == 'Neural Network':
            return minimize(min_func, x0, method=self._NN_opt, jac='3-point', callback=callback, options=kwargs)
        # elif method == 'linear_regression':
        #     return minimize(min_func, x0, method=self._linear_model_opt, callback=callback, options=kwargs)
        elif method == 'random search':
            return minimize(min_func, x0, method=self._random_search, callback=callback, options=kwargs)
        elif method == 'BFGS':
            return minimize(min_func, x0, method=method,jac='3-point', callback=callback)
        else:
            return minimize(min_func, x0, method=method, callback=callback)
>>>>>>> 6bf6babf

    def _NN_opt(self,func, x0, callback=None, **kwargs):
        # optimize using neural network
        para_size = len(x0)
        res = OptimizeResult()
        res.nfev = 0
        res.nit = 0

        # Define the default values
        init_data = kwargs.get('init_data', np.random.uniform(-10, 10, (60, para_size)))
        max_iter = kwargs.get('max_iter', 20)
        classical_epochs = kwargs.get('classical_epochs', 20)
        batch_size = kwargs.get('batch_size', 16)
        verbose = kwargs.get('verbose', 0)
        nn_models = kwargs.get('NN_Models', [
        trainer_model.default_model((para_size,)),
        trainer_model.simple_model((para_size,)),
    ])

      


        sample_y = np.array([])
        sample_x = np.array([]).reshape(0,para_size)
        # boundry for the parameters
        # bound_low = -2 * np.pi
        # bound_high = 2 * np.pi
        optimal = [None,1] # [opt_para, opt_y]

        for para in init_data: # generate the initial points

            y = func(para)
            if y < optimal[1]:
                optimal = [para, y]
        
            # prid_data = np.vstack([para, para+ np.pi*2,para - np.pi*2])
            # prid_data = np.clip(prid_data, bound_low, bound_high)
            # len_x = prid_data.shape[0]
            # sample_x = np.vstack([sample_x, prid_data])
            # sample_y = np.append(sample_y, [y]*len_x)
            sample_x = np.append(sample_x, [para], axis=0)
            sample_y = np.append(sample_y, y)
          

        print(f'Training with the neural networks')
        # flush the output
        sys.stdout.flush()
        
                    
        for model in nn_models:
            model.summary()
        # flush the output
            sys.stdout.flush()
            print("!!!!!!!!!!!!!!!!!!!!!!!!!!!")
            # print("early stopping")
            # early_stopping = EarlyStopping(
            #     monitor='loss',
            #     # min_delta=1e-6,
            #     patience=100,  # Stop training if no improvement in 5 epochs
            #     mode='min',
            #     restore_best_weights=True
            # )
            # print("reduce_lr")
            # reduce_lr = ReduceLROnPlateau(
            #     monitor='loss', factor=0.5, patience=10, min_lr=1e-6, verbose=1
            # )
            # clr = tfa.optimizers.CyclicalLearningRate(
            #     initial_learning_rate=1e-4,
            #     maximal_learning_rate=1e-2,
            #     step_size=2000,
            #     scale_fn=lambda x: 1/(2.**(x-1)),
            #     scale_mode="cycle",
            # )

            for iteration in range(max_iter):

              
                res.nit += 1
                
                for model in nn_models:
                    
                    model.compile(optimizer=Adam(learning_rate=1e-4), 
                                    loss='mse', metrics=['mae'])
                    
                    print("!!!!!!!!!!!!!!!!!!!!!!!!!!!")
                    print(f"epochs: {classical_epochs}")
                    print("!!!!!!!!!!!!!!!!!!!!!!!!!!!")
                    print(f"batch size: {batch_size}")
                    
                    fit_his = model.fit(sample_x,
                                sample_y,
                                epochs=classical_epochs,
                                batch_size=batch_size,
                                verbose=verbose,
                                # callbacks=[early_stopping]
                                )
                    # print the training history
                    # Print loss and epoch informatio
                    print("====================================================")
                    print(f"Iteration {iteration + 1}/{max_iter}")
                    print(f"batch")
                    print(f'epochs: {classical_epochs}')
                    print(f'sample size: {len(sample_x)}')
                    for epoch, loss in enumerate(fit_his.history['loss'], start=1):
                        print(f"Epoch {epoch}/{classical_epochs} - Loss: {loss:.1e}")
                    sys.stdout.flush()
                    print("====================================================")
                   



                    x0 = optimal[0] 
                    # + np.random.normal(0, 0.02, para_size)
                    
                    sys.stdout.flush()
                    
                    prediction0 = model.back_minimize(x0=x0,method='L-BFGS-B', verbose=verbose)
                    # print(f'ite:::::::::::::::::::::::::::::::::::::::: {res.nit}') 

                    # if np.linalg.norm(prediction0 - x0) > 1e-3:
                    #     print(f'Prediction is different from x0: {np.linalg.norm(prediction0 - x0)}')
                    
                    # else:
                    #     print(f'Prediction is too close to x0: {np.linalg.norm(prediction0 - x0)}')
                    #     x0 = np.random.uniform(-np.pi/2,np.pi/2, len(x0)) 
                    #     prediction0 = x0
                    # Evaluate on real quantum computer
                    y0 = func(prediction0)
                    res.nfev += 1
                    # if np.abs(y0)> 1e-4:
                    #     yr = func(x0)
                    #     if yr < y0:
                    #         print(f'Random point is better than prediction: {yr} < {y0}')
                    #         prediction0 = x0
                    #         y0 = yr
                    # print(f'data size ({model.name}):', len(sample_x))
                    # sys.stdout.flush()
                    if y0 < optimal[1]:
                        optimal = [prediction0, y0]
                    # sample_x = np.append(sample_x, [prediction0], axis=0)
                    # sample_y = np.append(sample_y, y0)
        
                    # Gather all prediction variations (original, +4π, and -4π)
                    predictions = np.vstack([prediction0, prediction0+ np.pi*2,prediction0 - np.pi*2])
                    # predictions = np.clip(predictions, bound_low, bound_high)
                    len_p = predictions.shape[0]
                    
                    
                                    
                    sample_x = np.concatenate([sample_x, predictions], axis=0)
                    # Extend sample_y with the corresponding y0 values (same for each variation)
                    sample_y = np.concatenate([sample_y, [y0] * len_p])

                    
                    # random points for the next point
                    # if np.abs(y0-optimal[1])< 1e-5 and optimal[1]>1e-3:
                    #     for i in range(2):
                    #         print(f'Cost is too close to optimal: {np.abs(y0-optimal[1])}')
                    #         x0 = np.random.uniform(-np.pi*2,np.pi*2, len(x0)) 
                    #         y0 = func(x0)
                    #         if y0 < optimal[1]:
                    #             optimal = [x0, y0]
                    #         sample_x = np.append(sample_x, [x0], axis=0)
                    #         sample_y = np.append(sample_y, y0)
       
        res.x = np.copy(optimal[0])
        res.fun = np.copy(optimal[1])
    
        return res
    

    
    def _random_search(self,func, x0, callback=None, **kwargs):
        # optimize using neural network
        para_size = len(x0)
        res = OptimizeResult()
        res.nfev = 0
        res.nit = 0

        # Define the default values
        if 'init_data' in kwargs:
            init_data:List = kwargs['init_data']
        else:
            init_data = np.random.uniform(-10,10,(60,para_size))

        if 'max_iter' in kwargs:
            max_iter:int = kwargs['max_iter']
        else:
            max_iter:int = 20

<<<<<<< HEAD
=======
        if 'classical_epochs' in kwargs:
            classcial_epochs:int = kwargs['classical_epochs']
        else:
            classcial_epochs:int = 20
        
        if 'verbose' in kwargs:
            verbose:int = kwargs['verbose']
        else:
            verbose:int = 0
        
        if 'NN_Models' in kwargs:
            nn_models:list = kwargs['NN_Models']
        else:
            nn_models:list = [
                trainer_model.default_model((para_size,)),
                trainer_model.simple_model((para_size,)), 
            ]
>>>>>>> 6bf6babf

        sample_x = init_data
        sample_y = np.array([])

        optimal = [None,1] # [opt_para, opt_y]

        for para in sample_x: # generate the initial points

            y = func(para)
            if y < optimal[1]:
                optimal = [para, y]
            sample_y = np.append(sample_y, y)

<<<<<<< HEAD
        print(f'Training with  random search')
        # flush the output
        sys.stdout.flush()

        

        for _ in range(max_iter):
            res.nit += 1
=======
        print(f'Training with the neural networks')
        # flush the output
        sys.stdout.flush()
        # # train from the diffirent initial point
        # for i in range(len(sample_y)):
        # # train from the diffirent initial point
        #     for model in nn_models:
        #         model.compile(optimizer='adam', 
        #                         loss='mse',
        #                         metrics=[], )
                
        #         fit_his = model.fit(sample_x,
        #                     sample_y,
        #                     epochs=classcial_epochs,
        #                     verbose=verbose)
        #         x0 = sample_x[i]
        #         prediction0 = model.back_minimize(x0=x0,method='L-BFGS-B', verbose=verbose)
        #         y = func(prediction0)
        #         if y < optimal[1]:
        #             optimal = [prediction0, y]    
                    
        for model in nn_models:
            model.summary()
        # flush the output
        sys.stdout.flush()
        for _ in range(max_iter):
            res.nit += 1
            
            for model in nn_models:
                
                model.compile(optimizer='adam', 
                                loss='mse',
                                metrics=[], )
                early_stop = EarlyStopping(monitor='loss', patience=5, verbose=verbose)
                
                fit_his = model.fit(sample_x,
                            sample_y,
                            epochs=classcial_epochs,
                            batch_size=64,
                            verbose=verbose,
                            callbacks=[early_stop])
                # print the training history
                # print(fit_his.history)

                x0 = optimal[0] + np.random.normal(0, 0.02, para_size)
                sys.stdout.flush()
            
                prediction0 = model.back_minimize(x0=x0,method='L-BFGS-B', verbose=verbose)

                if np.linalg.norm(prediction0 - x0) > 1e-3:
                    print(f'Prediction is different from x0: {np.linalg.norm(prediction0 - x0)}')
                
                # else:
                #     print(f'Prediction is too close to x0: {np.linalg.norm(prediction0 - x0)}')
                #     x0 = np.random.uniform(-np.pi/2,np.pi/2, len(x0)) 
                #     prediction0 = x0
                # Evaluate on real quantum computer
                y0 = func(prediction0)
                
                # print(f'data size ({model.name}):', len(sample_x))
                sys.stdout.flush()
                if y0 < optimal[1]:
                    optimal = [prediction0, y0]
                # sample_x = np.append(sample_x, [prediction0], axis=0)
                # sample_y = np.append(sample_y, y0)

                # Gather all prediction variations (original, +2π, and -2π)
                offset =[0, np.pi*2, -np.pi*2]

                predictions = np.array(list(itertools.product(*[[x + o for o in offset] for x in prediction0])))
                # predictions = np.array(list(itertools.product(*[[x + o for o in offset] for x in prediction0])))
                # predictions = np.vstack([prediction0, prediction0+ np.pi*2,prediction0 - np.pi*2])
                                
                sample_x = np.concatenate([sample_x, predictions], axis=0)
                # Extend sample_y with the corresponding y0 values (same for each variation)
                sample_y = np.concatenate([sample_y, [y0] * len(predictions)])
                print(f'data size ({model.name}):', len(sample_x))

                res.nfev += 1
                # random points for the next point
                if np.abs(y0-optimal[1])< 1e-5 and optimal[1]>1e-4:
                    for i in range(2):
                        print(f'Cost is too close to optimal: {np.abs(y0-optimal[1])}')
                        x0 = np.random.uniform(-np.pi,np.pi, len(x0)) 
                        y0 = func(x0)
                        if y0 < optimal[1]:
                            optimal = [x0, y0]
                        sample_x = np.append(sample_x, [x0], axis=0)
                        sample_y = np.append(sample_y, y0)
    
        res.x = np.copy(optimal[0])
        res.fun = np.copy(optimal[1])
    
        return res
    

    
    def _random_search(self,func, x0, callback=None, **kwargs):
        # optimize using neural network
        para_size = len(x0)
        res = OptimizeResult()
        res.nfev = 0
        res.nit = 0

        # Define the default values
        if 'init_data' in kwargs:
            init_data:List = kwargs['init_data']
        else:
            init_data = np.random.uniform(-10,10,(60,para_size))

        if 'max_iter' in kwargs:
            max_iter:int = kwargs['max_iter']
        else:
            max_iter:int = 20


        sample_x = init_data
        sample_y = np.array([])

        optimal = [None,1] # [opt_para, opt_y]

        for para in sample_x: # generate the initial points

            y = func(para)

            if y < optimal[1]:
                optimal = [para, y]
            sample_y = np.append(sample_y, y)

        print(f'Training with  random search')
        # flush the output
        sys.stdout.flush()

        

        for _ in range(max_iter):
            res.nit += 1
>>>>>>> 6bf6babf

            x0 = optimal[0] + np.random.normal(0, .02, para_size)

            
            prediction = x0

            # Evaluate on real quantum computer
            y = func(prediction)
            res.nfev += 1
            sys.stdout.flush()

            if y < optimal[1]:
                optimal = [prediction, y]
            sample_x = np.append(sample_x, [prediction], axis=0)
            sample_y = np.append(sample_y, y)
        
        res.x = np.copy(optimal[0])
        res.fun = np.copy(optimal[1])
        # res.message = message
        # res.nit = i + 1
        return res
    

<|MERGE_RESOLUTION|>--- conflicted
+++ resolved
@@ -2,10 +2,10 @@
 from typing import List
 from scipy.optimize import minimize, OptimizeResult
 # from scipy.special import softmax   
+# from scipy.special import softmax   
 from nn_trainer import trainer_model
 import numpy as np
 from sklearn.linear_model import LinearRegression
-<<<<<<< HEAD
 from keras.callbacks import EarlyStopping, ReduceLROnPlateau
 from keras.optimizers import Adam
 import tensorflow as tf
@@ -38,12 +38,6 @@
 
 
 
-=======
-from keras.callbacks import EarlyStopping
-import itertools
-
-import sys
->>>>>>> 6bf6babf
 
 class Optimizer:
 
@@ -97,7 +91,6 @@
 
         if method not in Optimizer._available_methods:
             raise ValueError(f'Optimizer method {method} not available. Available methods are {self.list_methods()}')
-<<<<<<< HEAD
 
         # For Neural Network, directly call _NN_opt instead of using minimize
         if method == 'Neural Network':
@@ -112,22 +105,6 @@
         else:
             raise ValueError(f'Unknown optimization method: {method}')
 
-=======
-        
-        # options = {k: v for k, v in kwargs.items() if k not in ['init_data', 'max_iter', 'classcial_epochs', 'verbose', 'NN_Models']}
-        # args = kwargs.get('args', ())
-
-        if method == 'Neural Network':
-            return minimize(min_func, x0, method=self._NN_opt, jac='3-point', callback=callback, options=kwargs)
-        # elif method == 'linear_regression':
-        #     return minimize(min_func, x0, method=self._linear_model_opt, callback=callback, options=kwargs)
-        elif method == 'random search':
-            return minimize(min_func, x0, method=self._random_search, callback=callback, options=kwargs)
-        elif method == 'BFGS':
-            return minimize(min_func, x0, method=method,jac='3-point', callback=callback)
-        else:
-            return minimize(min_func, x0, method=method, callback=callback)
->>>>>>> 6bf6babf
 
     def _NN_opt(self,func, x0, callback=None, **kwargs):
         # optimize using neural network
@@ -318,26 +295,6 @@
         else:
             max_iter:int = 20
 
-<<<<<<< HEAD
-=======
-        if 'classical_epochs' in kwargs:
-            classcial_epochs:int = kwargs['classical_epochs']
-        else:
-            classcial_epochs:int = 20
-        
-        if 'verbose' in kwargs:
-            verbose:int = kwargs['verbose']
-        else:
-            verbose:int = 0
-        
-        if 'NN_Models' in kwargs:
-            nn_models:list = kwargs['NN_Models']
-        else:
-            nn_models:list = [
-                trainer_model.default_model((para_size,)),
-                trainer_model.simple_model((para_size,)), 
-            ]
->>>>>>> 6bf6babf
 
         sample_x = init_data
         sample_y = np.array([])
@@ -351,7 +308,6 @@
                 optimal = [para, y]
             sample_y = np.append(sample_y, y)
 
-<<<<<<< HEAD
         print(f'Training with  random search')
         # flush the output
         sys.stdout.flush()
@@ -360,145 +316,6 @@
 
         for _ in range(max_iter):
             res.nit += 1
-=======
-        print(f'Training with the neural networks')
-        # flush the output
-        sys.stdout.flush()
-        # # train from the diffirent initial point
-        # for i in range(len(sample_y)):
-        # # train from the diffirent initial point
-        #     for model in nn_models:
-        #         model.compile(optimizer='adam', 
-        #                         loss='mse',
-        #                         metrics=[], )
-                
-        #         fit_his = model.fit(sample_x,
-        #                     sample_y,
-        #                     epochs=classcial_epochs,
-        #                     verbose=verbose)
-        #         x0 = sample_x[i]
-        #         prediction0 = model.back_minimize(x0=x0,method='L-BFGS-B', verbose=verbose)
-        #         y = func(prediction0)
-        #         if y < optimal[1]:
-        #             optimal = [prediction0, y]    
-                    
-        for model in nn_models:
-            model.summary()
-        # flush the output
-        sys.stdout.flush()
-        for _ in range(max_iter):
-            res.nit += 1
-            
-            for model in nn_models:
-                
-                model.compile(optimizer='adam', 
-                                loss='mse',
-                                metrics=[], )
-                early_stop = EarlyStopping(monitor='loss', patience=5, verbose=verbose)
-                
-                fit_his = model.fit(sample_x,
-                            sample_y,
-                            epochs=classcial_epochs,
-                            batch_size=64,
-                            verbose=verbose,
-                            callbacks=[early_stop])
-                # print the training history
-                # print(fit_his.history)
-
-                x0 = optimal[0] + np.random.normal(0, 0.02, para_size)
-                sys.stdout.flush()
-            
-                prediction0 = model.back_minimize(x0=x0,method='L-BFGS-B', verbose=verbose)
-
-                if np.linalg.norm(prediction0 - x0) > 1e-3:
-                    print(f'Prediction is different from x0: {np.linalg.norm(prediction0 - x0)}')
-                
-                # else:
-                #     print(f'Prediction is too close to x0: {np.linalg.norm(prediction0 - x0)}')
-                #     x0 = np.random.uniform(-np.pi/2,np.pi/2, len(x0)) 
-                #     prediction0 = x0
-                # Evaluate on real quantum computer
-                y0 = func(prediction0)
-                
-                # print(f'data size ({model.name}):', len(sample_x))
-                sys.stdout.flush()
-                if y0 < optimal[1]:
-                    optimal = [prediction0, y0]
-                # sample_x = np.append(sample_x, [prediction0], axis=0)
-                # sample_y = np.append(sample_y, y0)
-
-                # Gather all prediction variations (original, +2π, and -2π)
-                offset =[0, np.pi*2, -np.pi*2]
-
-                predictions = np.array(list(itertools.product(*[[x + o for o in offset] for x in prediction0])))
-                # predictions = np.array(list(itertools.product(*[[x + o for o in offset] for x in prediction0])))
-                # predictions = np.vstack([prediction0, prediction0+ np.pi*2,prediction0 - np.pi*2])
-                                
-                sample_x = np.concatenate([sample_x, predictions], axis=0)
-                # Extend sample_y with the corresponding y0 values (same for each variation)
-                sample_y = np.concatenate([sample_y, [y0] * len(predictions)])
-                print(f'data size ({model.name}):', len(sample_x))
-
-                res.nfev += 1
-                # random points for the next point
-                if np.abs(y0-optimal[1])< 1e-5 and optimal[1]>1e-4:
-                    for i in range(2):
-                        print(f'Cost is too close to optimal: {np.abs(y0-optimal[1])}')
-                        x0 = np.random.uniform(-np.pi,np.pi, len(x0)) 
-                        y0 = func(x0)
-                        if y0 < optimal[1]:
-                            optimal = [x0, y0]
-                        sample_x = np.append(sample_x, [x0], axis=0)
-                        sample_y = np.append(sample_y, y0)
-    
-        res.x = np.copy(optimal[0])
-        res.fun = np.copy(optimal[1])
-    
-        return res
-    
-
-    
-    def _random_search(self,func, x0, callback=None, **kwargs):
-        # optimize using neural network
-        para_size = len(x0)
-        res = OptimizeResult()
-        res.nfev = 0
-        res.nit = 0
-
-        # Define the default values
-        if 'init_data' in kwargs:
-            init_data:List = kwargs['init_data']
-        else:
-            init_data = np.random.uniform(-10,10,(60,para_size))
-
-        if 'max_iter' in kwargs:
-            max_iter:int = kwargs['max_iter']
-        else:
-            max_iter:int = 20
-
-
-        sample_x = init_data
-        sample_y = np.array([])
-
-        optimal = [None,1] # [opt_para, opt_y]
-
-        for para in sample_x: # generate the initial points
-
-            y = func(para)
-
-            if y < optimal[1]:
-                optimal = [para, y]
-            sample_y = np.append(sample_y, y)
-
-        print(f'Training with  random search')
-        # flush the output
-        sys.stdout.flush()
-
-        
-
-        for _ in range(max_iter):
-            res.nit += 1
->>>>>>> 6bf6babf
 
             x0 = optimal[0] + np.random.normal(0, .02, para_size)
 
@@ -510,6 +327,10 @@
             res.nfev += 1
             sys.stdout.flush()
 
+            if y < optimal[1]:
+                optimal = [prediction, y]
+            sample_x = np.append(sample_x, [prediction], axis=0)
+            sample_y = np.append(sample_y, y)
             if y < optimal[1]:
                 optimal = [prediction, y]
             sample_x = np.append(sample_x, [prediction], axis=0)
@@ -522,3 +343,6 @@
         return res
     
 
+
+    
+
