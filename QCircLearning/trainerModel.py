--- conflicted
+++ resolved
@@ -54,20 +54,10 @@
     model.train()
     total_loss = 0.0
 
-<<<<<<< HEAD
     for batch_x, batch_y in data_loader:
         batch_x, batch_y = batch_x.to(device), batch_y.to(device)
         optimizer.zero_grad()
         loss = model(batch_x, batch_y)
-=======
-    x = x0 if x0 is not None else np.random.rand(model[0].in_features)
-
-    def to_minimize_with_grad(x):
-        x_tensor = torch.tensor(x, dtype=torch.float64, requires_grad=True)
-        x_list.append(x)
-        loss = model(x_tensor)
-        f_list.append(loss.item())
->>>>>>> f1389b08
         loss.backward()
         optimizer.step()
         total_loss += loss.item() * batch_y.size(0)
@@ -117,15 +107,6 @@
             TrainerModel.default_model((para_size,)),
         ],
     )
-<<<<<<< HEAD
-    sample_x = init_data
-    sample_y = [func(para) for para in sample_x]
-    optimal = [sample_x[np.argmin(sample_y)], np.min(sample_y)]
-
-    if verbose:
-        print("Training with the neural networks")
-        sys.stdout.flush()
-=======
     patience = kwargs.get("patience", 5)
     min_delta = kwargs.get("min_delta", 0.0)
     print("Patience: ", patience)
@@ -139,64 +120,27 @@
     optimal = [sample_x[np.argmin(sample_y)], np.min(sample_y)]
     print(f"Training with the neural networks")
     sys.stdout.flush()
->>>>>>> f1389b08
 
     for model in nn_models:
-        if verbose:
-            print(model)
-            sys.stdout.flush()
-
-<<<<<<< HEAD
-        optimizer = optim.Adam(model.parameters(), lr=kwargs.get("lr", 1e-4))
-
-        for iteration in range(max_iter):
-            res.nit += 1
-            if verbose:
-                print(
-                    f"Run ID: {kwargs['run_id']}, Iteration {iteration + 1}/{max_iter}"
-                )
-
-=======
-        optimizer = optim.Adam(model.parameters(), lr=1e-3)
+        print(model)
+        sys.stdout.flush()
+
+        optimizer = optim.Adam(model.parameters(), lr=kwargs.get("lr",1e-4))
 
         for iteration in range(max_iter):
             res.nit += 1
             print(f"Iteration {iteration + 1}/{max_iter}")
             print(f"batch_size: {batch_size}")
->>>>>>> f1389b08
             data_loader = DataLoader(
                 list(zip(sample_x, sample_y)), batch_size=batch_size, shuffle=True
             )
             model.train()
             for epoch in range(classical_epochs):
-<<<<<<< HEAD
                 total_loss = model_train(model, data_loader, optimizer, device)
-=======
-                total_loss = 0.0
-
-                for batch_x, batch_y in data_loader:
-                    batch_x, batch_y = batch_x.to(device), batch_y.to(device)
-                    loss = model(batch_x, batch_y)
-                    total_loss += loss.item() * batch_y.size(0)
-                    loss.backward()
-                    # print the gradients
-                    # print(model.model[0].weight.grad)
-                    
-                    # Debug: Print gradient norms
-                    # for name, param in model.named_parameters():
-                    #     if param.grad is not None:
-                    #         print(f"Gradient Norm [{name}]: {param.grad.norm()}")
-
-                    optimizer.step()
-                    optimizer.zero_grad()
-                total_loss /= len(data_loader.dataset)
-                 # TODO: Implement early stopping
                 early_stopping(total_loss)
                 if early_stopping.early_stop:
                     print(f"Early stopping triggered at iteration {iteration + 1}, epoch {epoch + 1}")
                     break
-
->>>>>>> f1389b08
                 if verbose:
                     print(
                         f"Run ID: {kwargs['run_id']}, Epoch {epoch + 1}/{classical_epochs}, Average Loss: {total_loss:.1e}"
