--- conflicted
+++ resolved
@@ -11,14 +11,18 @@
 # from tensorflow.keras.optimizers import Adam
 from scipy.optimize import approx_fprime
 from scipy.misc import derivative
+# from tensorflow.keras.optimizers import Adam
+from scipy.optimize import approx_fprime
+from scipy.misc import derivative
 
 from typing import List, Callable
+from keras import backend as K
+
 from keras import backend as K
 
 
 class trainer_model(Sequential):
 
-<<<<<<< HEAD
     '''
     A class that inherits from keras.models.Sequential and adds a back_minimize method to minimize the output of the model by training the input.
 
@@ -34,19 +38,13 @@
     
     '''
 
-=======
->>>>>>> 6bf6babf
     K.set_floatx('float64') 
     def __init__(self,
                  layers:klayers.Layer=None,
                  trainable:bool=True,
                  name:str=None,
                  ):
-<<<<<<< HEAD
         super().__init__(layers=layers, name=name)
-=======
-        super().__init__(layers=layers, trainable=trainable, name=name)
->>>>>>> 6bf6babf
    
     def back_minimize(self,
                  x0:np.ndarray=None,
@@ -57,8 +55,13 @@
         x_list = []
         f_list = []
         gradient_list = []
+        x_list = []
+        f_list = []
+        gradient_list = []
         # # @tf.function
         def to_minimize(x):
+            # pad_x = np.array([x])
+            return self(x)
             # pad_x = np.array([x])
             return self(x)
 
@@ -82,7 +85,6 @@
                 raise ValueError("Gradient calculation failed; TensorFlow returned None.")
 
             gradients = gradients.numpy()[0]
-<<<<<<< HEAD
 
 
             return loss.numpy()[0][0], gradients
@@ -112,51 +114,6 @@
             loss = f(x)
             return loss, gradients,gradients_m
         
-=======
-            
-            # for i in range(len(x0)):
-            #     if x0[i] > np.pi/2:
-            #         gradients[i]= abs(x0[i])*20
-            #         # overwritten_count += 1
-            #     elif x0[i] < -np.pi/2:
-            #         gradients[i]= -abs(x0[i])*20
-            #         # overwritten_count += 1
-            #     else:
-            #         gradients[i] = gradients[i]
-        
-            # print x0, gradients
-            # print(f'parameters: {x0}')
-            # print(f"Using gradients: {gradients}")
-        
-
-            return loss.numpy()[0][0], gradients
-        
-        def diff_grad(x, f, h):
-            delta = np.zeros_like(x)
-            delta[0] = h
-
-            grad = []
-
-            for i in range(len(x)):
-                d = np.roll(delta, i)
-                grad.append((f(x + d) - f(x - d)) / (2 * h))
-
-            return np.array(grad)
-        
-        def finite_difference_grad(x, h=1e-6):
-            # print("self(x)is:",self(x))
-            f = lambda x: to_minimize(np.atleast_2d(x)).numpy()[0][0]
-            # f = to_minimize(x).numpy()[0][0]
-            # f = lambda x: to_minimize(x)
-            # f = self([x])
-            gradients = approx_fprime(x, f, h)
-            gradients_m = diff_grad(x, f, h)
-          
-            # gradients_m = gradients.numpy
-            loss = f(x)
-            return loss, gradients,gradients_m
-        
->>>>>>> 6bf6babf
         def compare_gradients(x):
             _, tf_grad = to_minimize_with_grad(x)
             _, fd_grad ,fd_grad_m= finite_difference_grad(x, h=1e-6)
@@ -175,13 +132,8 @@
 
     
 
-<<<<<<< HEAD
         result = minimize(to_minimize_with_grad, x, bounds=[(-np.pi*2,np.pi*2)]*len(x0), jac=True, method=method, tol=1e-6,
                           options={'disp': None, 'maxls': 20, 'iprint': -1, 'eps': 1e-7,'ftol':1e-6, 'maxiter': 1500, 'maxcor': 12, 'maxfun': 1500}) 
-=======
-        result = minimize(to_minimize_with_grad, x, bounds=[(-np.pi*2,np.pi*2)]*len(x0), jac=True, method=method, tol=1e-10,
-                          options={'disp': None, 'maxls': 20, 'iprint': -1, 'eps': 1e-10,'ftol':1e-10, 'maxiter': 20000, 'maxcor': 10, 'maxfun': 20000}) 
->>>>>>> 6bf6babf
         print("Optimization result:", result)
         print(f'Optimization converged: {result.success}')
 
@@ -196,6 +148,7 @@
              print("Optimization did not converge. Reason:", result.message)
 
         return result.x 
+
 
 
     @staticmethod
